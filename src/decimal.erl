--- conflicted
+++ resolved
@@ -176,25 +176,14 @@
     end.
 
 -spec round(rounding_algorithm(), decimal(), non_neg_integer()) -> decimal().
-<<<<<<< HEAD
-round(Rounding, Decimal, Precision) ->
-    {Int, E} = Rounded = reduce(Decimal),
-    case -Precision+E of
-        Delta when Delta > 0 ->
-            round_(Rounding, Int, E, Delta);
-        _ ->
-            Rounded
-    end.
-=======
 round(Rounding, {Int, E}=Decimal, Precision) ->
     reduce(
-        case -Precision-E of
+        case -Precision+E of
             Delta when Delta > 0 ->
                 round_(Rounding, Int, E, Delta);
             _ ->
                 Decimal
         end).
->>>>>>> cf7b7237
 
 round_(round_down, Int, E, Delta) ->
     P = pow_of_ten(Delta),
